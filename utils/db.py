--- conflicted
+++ resolved
@@ -14,17 +14,7 @@
 
 async def get_db_pool(dbname: str, config: dict, read_only: bool):
     """Get or create a shared database connection pool based on vendor type."""
-<<<<<<< HEAD
-    global _db_pools
-
-    if read_only:
-        access_level = ACCESS_READONLY
-    else:
-        access_level = ACCESS_FULL
-    poolname = f"${dbname}_${access_level}"
-=======
     poolname, access_level = get_poolname(dbname, read_only)
->>>>>>> 30669643
 
     if poolname not in _db_pools:
         vendor = config["database"][dbname].get("vendor", "postgresql").lower()
@@ -85,17 +75,10 @@
     finally:
         if conn:
             # Release connection back to pool
-<<<<<<< HEAD
-            if conn:
-                pool = _db_pools.get(poolname)
-                if pool:
-                    await pool.release(conn)
-=======
             poolname, _ = get_poolname(dbname, read_only)
             pool = _db_pools.get(poolname)
             if pool:
                 await pool.release(conn)
->>>>>>> 30669643
 
 
 async def close_db_pool():
